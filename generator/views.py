--- conflicted
+++ resolved
@@ -64,20 +64,7 @@
         # Generate a seed and create a DB entry for it.
         # Then redirect the user to the seed download page.
         game = generate_seed_from_form(form)
-<<<<<<< HEAD
-        share_info = RandomizerInterface.get_share_details(
-            pickle.loads(game.configuration), pickle.loads(game.settings))
-        rom_form = RomForm()
-        context = {'share_id': game.share_id,
-                   'is_permalink': False,
-                   'form': rom_form,
-                   'spoiler_log': RandomizerInterface.get_web_spoiler_log(pickle.loads(game.configuration)),
-                   'is_race_seed': game.race_seed,
-                   'share_info': share_info.getvalue()}
-        return render(self.request, 'generator/seed.html', context)
-=======
         return redirect('/share/' + game.share_id)
->>>>>>> d9604129
 
     def form_invalid(self, form):
         # TODO: Replace this error handling with something better eventually.
@@ -232,21 +219,7 @@
         except InvalidSettingsException as e:
             return render(request, 'generator/error.html', {'error_text': str(e)}, status=404)
 
-<<<<<<< HEAD
-        share_info = RandomizerInterface.get_share_details(
-            pickle.loads(game.configuration), pickle.loads(game.settings))
-        rom_form = RomForm()
-        context = {'share_id': game.share_id,
-                   'is_permalink': False,
-                   'form': rom_form,
-                   'spoiler_log': RandomizerInterface.get_web_spoiler_log(pickle.loads(game.configuration)),
-                   'is_race_seed': game.race_seed,
-                   'share_info': share_info.getvalue()}
-
-        return render(request, 'generator/seed.html', context)
-=======
         return redirect('/share/' + game.share_id)
->>>>>>> d9604129
 
 class SeedImageView(View):
     """
